--- conflicted
+++ resolved
@@ -20,33 +20,18 @@
   const [content, setContent] = useState(null);
   useEffect(() => {
     setContent(
-<<<<<<< HEAD
       <StylesProvider injectFirst>
         <div style={{ position: "relative" }}>
-=======
-      <>
-        <StylesProvider injectFirst>
->>>>>>> da0774d1
           <div className={classnames(`theme${theme}`, styles.app)}>
             <div id="theme-base" className={styles.infoPanel} />
             <Head />
             {/* <CookiesProvider>
-<<<<<<< HEAD
           <Layout cookies={cookies} />
         </CookiesProvider> */}
             <Layout />
           </div>
         </div>
       </StylesProvider>
-=======
-            <Layout cookies={cookies} />
-          </CookiesProvider> */}
-            <Layout />
-          </div>
-        </StylesProvider>
-        {tracking}
-      </>
->>>>>>> da0774d1
     );
   }, [theme, cookies]);
   return content;
